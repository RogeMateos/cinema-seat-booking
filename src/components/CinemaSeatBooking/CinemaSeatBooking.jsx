import { useState, useEffect, useMemo, useCallback } from 'react';
import PropTypes from 'prop-types';

// Color constants for different seat types
const COLORS = ['blue', 'purple', 'yellow', 'green'];

// Default values (defined outside component to prevent recreating objects)
const DEFAULT_LAYOUT = {
  rows: 10,
  seatsPerRow: 12,
  aislePositions: [3, 9]
};

const DEFAULT_SEAT_TYPES = {
  regular: {
    price: 9.99,
    rows: [0, 1, 2, 3, 4]
  },
  premium: {
    price: 12.99,
    rows: [5, 6, 7]
  },
  vip: {
    price: 16.99,
    rows: [8, 9]
  }
};

/**
 * CinemaSeatBooking Component
 * A highly scalable and configurable component for booking cinema seats
 *
 * @param {Object} props - Component props
 * @param {Object} props.layout - Cinema layout configuration
 * @param {number} props.layout.rows - Total number of rows in the cinema
 * @param {number} props.layout.seatsPerRow - Number of seats in each row
 * @param {number[]} props.layout.aislePositions - Array of aisle positions (e.g., [3, 9] creates aisles after seats 3 and 9)
 * @param {Object} props.seatTypes - Configuration for different seat types with pricing
 * @param {Object} props.seatTypes.regular - Regular seat configuration
 * @param {number} props.seatTypes.regular.price - Price for regular seats
 * @param {number[]} props.seatTypes.regular.rows - Row indices for regular seats (0-based)
 * @param {Object} props.seatTypes.premium - Premium seat configuration
 * @param {number} props.seatTypes.premium.price - Price for premium seats
 * @param {number[]} props.seatTypes.premium.rows - Row indices for premium seats (0-based)
 * @param {Object} props.seatTypes.vip - VIP seat configuration
 * @param {number} props.seatTypes.vip.price - Price for VIP seats
 * @param {number[]} props.seatTypes.vip.rows - Row indices for VIP seats (0-based)
 * @param {string[]} props.bookedSeats - Array of pre-reserved seat IDs (e.g., ['A5', 'B3', 'C10'])
 * @param {string} props.currency - Currency symbol to display (default: '₹')
 * @param {Function} props.onBookingComplete - Callback function triggered when booking is completed
 * @param {Object} props.onBookingComplete.selectedSeats - Array of selected seat IDs
 * @param {number} props.onBookingComplete.totalPrice - Total price of selected seats
 * @param {string} props.onBookingComplete.currency - Currency used
 * @param {string} props.title - Main heading text for the cinema hall (default: 'Cinema Hall Booking')
 * @param {string} props.subtitle - Subtitle text instructing users (default: 'Select your seats')
 */
function CinemaSeatBooking({
  layout = DEFAULT_LAYOUT,
  seatTypes = DEFAULT_SEAT_TYPES,
  bookedSeats = [],
  currency = '£',
  onBookingComplete = () => {},
  title = 'Cinema Hall Booking',
  subtitle = 'Select your seats'
}) {
  // State management
  const [seats, setSeats] = useState([]);
  const [selectedSeats, setSelectedSeats] = useState([]);

  /**
   * Helper function to get Tailwind color classes based on color name
   * @param {string} color - Color name (blue, purple, yellow, green)
   * @returns {Object} - Object with background, border, and text color classes
   */
  const getColorClass = (color) => {
    const colorMap = {
      blue: {
        bg: 'bg-blue-500',
        border: 'border-blue-600',
        text: 'text-white'
      },
      purple: {
        bg: 'bg-purple-500',
        border: 'border-purple-600',
        text: 'text-white'
      },
      yellow: {
        bg: 'bg-yellow-400',
        border: 'border-yellow-500',
        text: 'text-gray-900'
      },
      green: {
        bg: 'bg-green-500',
        border: 'border-green-600',
        text: 'text-white'
      }
    };

    return colorMap[color] || colorMap.blue;
  };

  /**
   * Helper function to get seat type information for a given row
   * @param {number} rowIndex - The row index to check
   * @returns {Object} - Seat type information including type, color, price, and config
   */
  const getSeatType = useCallback((rowIndex) => {
    let colorIndex = 0;

    for (const [type, config] of Object.entries(seatTypes)) {
      if (config.rows.includes(rowIndex)) {
        return {
          type,
          color: COLORS[colorIndex % COLORS.length],
          price: config.price,
          config
        };
      }
      colorIndex++;
    }

    // Fallback for rows not specified in any seat type
    return {
      type: 'regular',
      color: COLORS[0],
      price: seatTypes.regular?.price || 0,
      config: seatTypes.regular || {}
    };
  }, [seatTypes]);

  /**
   * Initialize seats data structure
   * Creates a 2D array of seat objects with unique IDs and properties
   */
  const initializeSeats = useMemo(() => {
    const seatsArray = [];

    for (let row = 0; row < layout.rows; row++) {
      const rowSeats = [];
      const rowLetter = String.fromCharCode(65 + row); // A, B, C, etc.
      const { type, color, price } = getSeatType(row);

      for (let seat = 1; seat <= layout.seatsPerRow; seat++) {
        const seatId = `${rowLetter}${seat}`;
        const isBooked = bookedSeats.includes(seatId);
        // Temporarily mark some seats as selected for testing
        const isSelected = seatId === 'A5' || seatId === 'B3';

        rowSeats.push({
          id: seatId,
          row: rowLetter,
          seat: seat,
          type: type,
          price: price,
          color: color,
          status: isBooked ? 'booked' : 'available',
          selected: isSelected
        });
      }

      seatsArray.push(rowSeats);
    }

    return seatsArray;
  }, [bookedSeats, layout, seatTypes]);

  // Initialize seats ONLY on mount
  useEffect(() => {
    setSeats(initializeSeats);
    // eslint-disable-next-line react-hooks/exhaustive-deps
  }, []);

  /**
   * Handle seat click/selection
   * @param {number} rowIndex - Row index in the seats array
   * @param {number} seatIndex - Seat index in the row array
   */
  const handleSeatClick = (rowIndex, seatIndex) => {
    const seat = seats[rowIndex][seatIndex];

    // Guard clause: prevent clicking booked seats
    if (seat.status === 'booked') {
      return;
    }

    const isCurrentlySelected = seat.selected;

    // Update seats state immutably
    setSeats((prevSeats) => {
      return prevSeats.map((row, rIdx) => {
        if (rIdx === rowIndex) {
          return row.map((s, sIdx) => {
            if (sIdx === seatIndex) {
              return { ...s, selected: !s.selected };
            }
            return s;
          });
        }
        return row;
      });
    });

    // Update selectedSeats array
    setSelectedSeats((prevSelected) => {
      if (isCurrentlySelected) {
        // Remove seat from selectedSeats
        return prevSelected.filter((s) => s.id !== seat.id);
      } else {
        // Add seat to selectedSeats
        return [...prevSelected, seat];
      }
    });
  };

  /**
   * Calculate total price of selected seats
   * @returns {number} - Total price
   */
  const getTotalPrice = () => {
    return selectedSeats.reduce((total, seat) => total + seat.price, 0);
  };

  /**
   * Handle booking completion
   */
  const handleBooking = () => {
    // Validation: Check if any seats are selected
    if (selectedSeats.length === 0) {
      alert('Please select at least one seat to book.');
      return;
    }

    // Update seats state - mark selected seats as booked
    setSeats((prevSeats) => {
      return prevSeats.map((row) => {
        return row.map((seat) => {
          // Check if this seat is in selectedSeats
          const isSelected = selectedSeats.some((s) => s.id === seat.id);
          if (isSelected) {
            return {
              ...seat,
              status: 'booked',
              selected: false
            };
          }
          return seat;
        });
      });
    });

    // Create booking data
    const bookingData = {
      seats: selectedSeats.map((seat) => ({
        id: seat.id,
        type: seat.type,
        price: seat.price
      })),
      totalPrice: getTotalPrice(),
      seatIds: selectedSeats.map((s) => s.id),
      timestamp: new Date().toISOString()
    };

    // Call parent callback
    onBookingComplete(bookingData);

    // Show success message
    const seatCount = selectedSeats.length;
    const total = getTotalPrice();
    alert(`Successfully booked ${seatCount} seat(s) for ${currency}${total}!`);

    // Clear selection
    setSelectedSeats([]);
  };

  /**
   * Get appropriate className for seat based on its state
   * @param {Object} seat - Seat object with type, status, selected properties
   * @returns {string} - Complete className string for the seat
   */
  const getSeatClassName = (seat) => {
    // Base classes for all seats
    const baseClasses = 'w-8 h-8 sm:w-10 sm:h-10 lg:w-12 lg:h-12 m-0.5 rounded-t-lg border-2 cursor-pointer transition-all duration-200 flex items-center justify-center text-xs sm:text-sm font-bold';

    // If seat is booked
    if (seat.status === 'booked') {
      return `${baseClasses} bg-gray-300 border-gray-400 text-gray-600 cursor-not-allowed`;
    }

    // If seat is selected
    if (seat.selected) {
      return `${baseClasses} bg-green-500 border-green-600 text-white transform scale-110`;
    }

    // Available seat - use seat type color with hover effect
    const colorClasses = getColorClass(seat.color);
    return `${baseClasses} ${colorClasses.bg} ${colorClasses.border} ${colorClasses.text} hover:scale-105`;
  };

  /**
   * Get appropriate className for seat based on its state
   * @param {Object} seat - Seat object with type, status, selected properties
   * @returns {string} - Complete className string for the seat
   */
  const getSeatClassName = (seat) => {
    // Base classes for all seats
    const baseClasses = 'w-8 h-8 sm:w-10 sm:h-10 lg:w-12 lg:h-12 m-0.5 rounded-t-lg border-2 cursor-pointer transition-all duration-200 flex items-center justify-center text-xs sm:text-sm font-bold';

    // If seat is booked
    if (seat.status === 'booked') {
      return `${baseClasses} bg-gray-300 border-gray-400 text-gray-600 cursor-not-allowed`;
    }

    // If seat is selected
    if (seat.selected) {
      return `${baseClasses} bg-green-500 border-green-600 text-white transform scale-110`;
    }

    // Available seat - use seat type color with hover effect
    const colorClasses = getColorClass(seat.color);
    return `${baseClasses} ${colorClasses.bg} ${colorClasses.border} ${colorClasses.text} hover:scale-105`;
  };

  /**
   * Render a section of seats in a row
   * @param {Array} seatRow - Array of seat objects for the row
   * @param {number} startIndex - Start index of the section
   * @param {number} endIndex - End index of the section
   * @param {number} rowIndex - Row index for key generation
   * @returns {JSX.Element[]} - Array of seat elements
   */
  const renderSeatSection = (seatRow, startIndex, endIndex, rowIndex) => {
    return seatRow.slice(startIndex, endIndex).map((seat, index) => {
      const seatNumber = startIndex + index + 1;
<<<<<<< HEAD
      const seatInfo = `Seat ${seat.id} - ${seat.type} - ${currency}${seat.price}`;
      const statusText = seat.status === 'booked' ? 'Booked' : seat.selected ? 'Selected' : 'Available';
      const ariaLabel = `${seatInfo} - ${statusText}`;
=======
      const seatIndex = startIndex + index;
      const seatInfo = `Seat ${seat.id} - ${seat.type} - ${currency}${seat.price}`;
      const statusText = seat.status === 'booked' ? 'Booked' : seat.selected ? 'Selected' : 'Available';
      const ariaLabel = `${seatInfo} - ${statusText}`;
      const className = getSeatClassName(seat);

      /**
       * Handle keyboard events for accessibility
       * @param {KeyboardEvent} e - Keyboard event
       */
      const handleKeyDown = (e) => {
        if (e.key === 'Enter' || e.key === ' ') {
          e.preventDefault();
          handleSeatClick(rowIndex, seatIndex);
        }
      };
>>>>>>> 08b7b737

      return (
        <div
          key={seat.id}
<<<<<<< HEAD
          className={getSeatClassName(seat)}
=======
          className={className}
>>>>>>> 08b7b737
          title={seatInfo}
          aria-label={ariaLabel}
          role="button"
          tabIndex={seat.status === 'booked' ? -1 : 0}
<<<<<<< HEAD
=======
          onClick={() => handleSeatClick(rowIndex, seatIndex)}
          onKeyDown={handleKeyDown}
>>>>>>> 08b7b737
        >
          {seatNumber}
        </div>
      );
    });
  };


  return (
    <div className="min-h-screen bg-gray-50 py-8 px-4">
      {/* Main Container - Centered with max width */}
      <div className="max-w-6xl mx-auto">

        {/* Title Section */}
        <div className="text-center mb-12">
          <h1 className="text-4xl md:text-5xl font-bold text-gray-900 mb-3">
            {title}
          </h1>
          <p className="text-lg md:text-xl text-gray-600">
            {subtitle}
          </p>
        </div>

        {/* Cinema Screen */}
        <div className="flex flex-col items-center mb-16">
          {/* Screen visual - curved gradient */}
          <div className="w-full max-w-4xl mb-4">
            <div className="h-2 bg-gradient-to-r from-gray-300 via-gray-100 to-gray-300 rounded-t-full shadow-lg transform perspective-1000"
                 style={{
                   boxShadow: '0 4px 6px -1px rgba(0, 0, 0, 0.1), 0 2px 4px -1px rgba(0, 0, 0, 0.06), 0 10px 15px -3px rgba(0, 0, 0, 0.1)',
                   transform: 'perspective(400px) rotateX(-15deg)'
                 }}>
            </div>
          </div>

          {/* Screen Label */}
          <div className="text-sm font-medium text-gray-500 tracking-widest">
            SCREEN
          </div>
        </div>

        {/* Seat Map */}
        <div className="flex justify-center overflow-x-auto pb-8">
          <div className="inline-block">
            <div className="flex flex-col gap-2">
              {seats.map((seatRow, rowIndex) => {
                const rowLetter = String.fromCharCode(65 + rowIndex);
                const firstAisle = layout.aislePositions[0];
                const secondAisle = layout.aislePositions[1];

                return (
                  <div key={rowLetter} className="flex items-center gap-2">
                    {/* Row Letter */}
                    <div className="w-8 text-center font-bold text-gray-600 text-sm">
                      {rowLetter}
                    </div>

                    {/* First Section - Before first aisle */}
                    <div className="flex gap-1">
                      {renderSeatSection(seatRow, 0, firstAisle, rowIndex)}
                    </div>

                    {/* First Aisle */}
                    <div className="w-6 md:w-8"></div>

                    {/* Second Section - Between aisles */}
                    <div className="flex gap-1">
                      {renderSeatSection(seatRow, firstAisle, secondAisle, rowIndex)}
                    </div>

                    {/* Second Aisle */}
                    <div className="w-6 md:w-8"></div>

                    {/* Third Section - After second aisle */}
                    <div className="flex gap-1">
                      {renderSeatSection(seatRow, secondAisle, layout.seatsPerRow, rowIndex)}
                    </div>

                    {/* Row Letter (right side) */}
                    <div className="w-8 text-center font-bold text-gray-600 text-sm">
                      {rowLetter}
                    </div>
                  </div>
                );
              })}
            </div>
          </div>
        </div>

        {/* Seat Legend */}
        <div className="flex justify-center mt-8 mb-6">
          <div className="bg-white p-4 rounded-lg shadow-sm">
            <div className="flex flex-wrap items-center justify-center gap-6">
              {/* Seat Type Indicators */}
              {Object.entries(seatTypes).map(([type, config], index) => {
                const color = COLORS[index % COLORS.length];
                const colorClasses = getColorClass(color);

                return (
                  <div key={type} className="flex items-center">
                    <div
                      className={`w-8 h-8 border-2 rounded-t-lg mr-2 ${colorClasses.bg} ${colorClasses.border}`}
                    ></div>
                    <span className="text-sm font-medium text-gray-700">
                      {type.charAt(0).toUpperCase() + type.slice(1)} ({currency}{config.price})
                    </span>
                  </div>
                );
              })}

              {/* Selected Indicator */}
              <div className="flex items-center">
                <div className="w-8 h-8 border-2 rounded-t-lg mr-2 bg-green-500 border-green-600"></div>
                <span className="text-sm font-medium text-gray-700">Selected</span>
              </div>

              {/* Booked Indicator */}
              <div className="flex items-center">
                <div className="w-8 h-8 border-2 rounded-t-lg mr-2 bg-gray-300 border-gray-400"></div>
                <span className="text-sm font-medium text-gray-700">Booked</span>
              </div>
            </div>
          </div>
        </div>

        {/* Booking Summary */}
        <div className="flex justify-center mb-6">
          <div className="w-full max-w-md bg-gray-50 rounded-lg p-6 border border-gray-200">
            <h3 className="text-xl font-bold text-gray-900 mb-4">Booking Summary</h3>

            {selectedSeats.length === 0 ? (
              <p className="text-sm text-gray-500">No seats selected</p>
            ) : (
              <div className="space-y-3">
                {/* Selected Seats */}
                <div>
                  <span className="text-sm font-medium text-gray-700">Selected Seats: </span>
                  <span className="text-sm text-gray-900">
                    {selectedSeats.map((s) => s.id).join(', ')}
                  </span>
                </div>

                {/* Number of Seats */}
                <div>
                  <span className="text-sm font-medium text-gray-700">Number of Seats: </span>
                  <span className="text-sm text-gray-900">{selectedSeats.length}</span>
                </div>

                {/* Total */}
                <div className="pt-2 border-t border-gray-300">
                  <span className="text-base font-bold text-gray-700">Total: </span>
                  <span className="text-2xl font-bold text-green-600">
                    {currency}{getTotalPrice().toFixed(2)}
                  </span>
                </div>
              </div>
            )}
          </div>
        </div>

        {/* Book Now Button */}
        <div className="flex justify-center mt-8">
          <button
            onClick={handleBooking}
            disabled={selectedSeats.length === 0}
            className={`
              w-full max-w-md px-8 py-4 rounded-lg font-bold text-lg
              transition-all duration-200 transform
              ${selectedSeats.length === 0
                ? 'bg-gray-300 text-gray-500 cursor-not-allowed'
                : 'bg-green-500 text-white hover:bg-green-600 hover:scale-105 active:scale-95'
              }
            `}
          >
            {selectedSeats.length === 0
              ? 'Select Seats to Book'
              : `Book ${selectedSeats.length} Seat(s) - ${currency}${getTotalPrice()}`
            }
          </button>
        </div>

      </div>
    </div>
  );
}

// PropTypes for type checking
CinemaSeatBooking.propTypes = {
  layout: PropTypes.shape({
    rows: PropTypes.number.isRequired,
    seatsPerRow: PropTypes.number.isRequired,
    aislePositions: PropTypes.arrayOf(PropTypes.number).isRequired
  }),
  seatTypes: PropTypes.shape({
    regular: PropTypes.shape({
      price: PropTypes.number.isRequired,
      rows: PropTypes.arrayOf(PropTypes.number).isRequired
    }),
    premium: PropTypes.shape({
      price: PropTypes.number.isRequired,
      rows: PropTypes.arrayOf(PropTypes.number).isRequired
    }),
    vip: PropTypes.shape({
      price: PropTypes.number.isRequired,
      rows: PropTypes.arrayOf(PropTypes.number).isRequired
    })
  }),
  bookedSeats: PropTypes.arrayOf(PropTypes.string),
  currency: PropTypes.string,
  onBookingComplete: PropTypes.func,
  title: PropTypes.string,
  subtitle: PropTypes.string
};

export default CinemaSeatBooking;<|MERGE_RESOLUTION|>--- conflicted
+++ resolved
@@ -29,30 +29,6 @@
 /**
  * CinemaSeatBooking Component
  * A highly scalable and configurable component for booking cinema seats
- *
- * @param {Object} props - Component props
- * @param {Object} props.layout - Cinema layout configuration
- * @param {number} props.layout.rows - Total number of rows in the cinema
- * @param {number} props.layout.seatsPerRow - Number of seats in each row
- * @param {number[]} props.layout.aislePositions - Array of aisle positions (e.g., [3, 9] creates aisles after seats 3 and 9)
- * @param {Object} props.seatTypes - Configuration for different seat types with pricing
- * @param {Object} props.seatTypes.regular - Regular seat configuration
- * @param {number} props.seatTypes.regular.price - Price for regular seats
- * @param {number[]} props.seatTypes.regular.rows - Row indices for regular seats (0-based)
- * @param {Object} props.seatTypes.premium - Premium seat configuration
- * @param {number} props.seatTypes.premium.price - Price for premium seats
- * @param {number[]} props.seatTypes.premium.rows - Row indices for premium seats (0-based)
- * @param {Object} props.seatTypes.vip - VIP seat configuration
- * @param {number} props.seatTypes.vip.price - Price for VIP seats
- * @param {number[]} props.seatTypes.vip.rows - Row indices for VIP seats (0-based)
- * @param {string[]} props.bookedSeats - Array of pre-reserved seat IDs (e.g., ['A5', 'B3', 'C10'])
- * @param {string} props.currency - Currency symbol to display (default: '₹')
- * @param {Function} props.onBookingComplete - Callback function triggered when booking is completed
- * @param {Object} props.onBookingComplete.selectedSeats - Array of selected seat IDs
- * @param {number} props.onBookingComplete.totalPrice - Total price of selected seats
- * @param {string} props.onBookingComplete.currency - Currency used
- * @param {string} props.title - Main heading text for the cinema hall (default: 'Cinema Hall Booking')
- * @param {string} props.subtitle - Subtitle text instructing users (default: 'Select your seats')
  */
 function CinemaSeatBooking({
   layout = DEFAULT_LAYOUT,
@@ -69,8 +45,6 @@
 
   /**
    * Helper function to get Tailwind color classes based on color name
-   * @param {string} color - Color name (blue, purple, yellow, green)
-   * @returns {Object} - Object with background, border, and text color classes
    */
   const getColorClass = (color) => {
     const colorMap = {
@@ -101,8 +75,6 @@
 
   /**
    * Helper function to get seat type information for a given row
-   * @param {number} rowIndex - The row index to check
-   * @returns {Object} - Seat type information including type, color, price, and config
    */
   const getSeatType = useCallback((rowIndex) => {
     let colorIndex = 0;
@@ -130,21 +102,18 @@
 
   /**
    * Initialize seats data structure
-   * Creates a 2D array of seat objects with unique IDs and properties
    */
   const initializeSeats = useMemo(() => {
     const seatsArray = [];
 
     for (let row = 0; row < layout.rows; row++) {
       const rowSeats = [];
-      const rowLetter = String.fromCharCode(65 + row); // A, B, C, etc.
+      const rowLetter = String.fromCharCode(65 + row);
       const { type, color, price } = getSeatType(row);
 
       for (let seat = 1; seat <= layout.seatsPerRow; seat++) {
         const seatId = `${rowLetter}${seat}`;
         const isBooked = bookedSeats.includes(seatId);
-        // Temporarily mark some seats as selected for testing
-        const isSelected = seatId === 'A5' || seatId === 'B3';
 
         rowSeats.push({
           id: seatId,
@@ -154,7 +123,7 @@
           price: price,
           color: color,
           status: isBooked ? 'booked' : 'available',
-          selected: isSelected
+          selected: false
         });
       }
 
@@ -162,7 +131,7 @@
     }
 
     return seatsArray;
-  }, [bookedSeats, layout, seatTypes]);
+  }, [bookedSeats, layout, getSeatType]);
 
   // Initialize seats ONLY on mount
   useEffect(() => {
@@ -172,8 +141,6 @@
 
   /**
    * Handle seat click/selection
-   * @param {number} rowIndex - Row index in the seats array
-   * @param {number} seatIndex - Seat index in the row array
    */
   const handleSeatClick = (rowIndex, seatIndex) => {
     const seat = seats[rowIndex][seatIndex];
@@ -203,10 +170,8 @@
     // Update selectedSeats array
     setSelectedSeats((prevSelected) => {
       if (isCurrentlySelected) {
-        // Remove seat from selectedSeats
         return prevSelected.filter((s) => s.id !== seat.id);
       } else {
-        // Add seat to selectedSeats
         return [...prevSelected, seat];
       }
     });
@@ -214,7 +179,6 @@
 
   /**
    * Calculate total price of selected seats
-   * @returns {number} - Total price
    */
   const getTotalPrice = () => {
     return selectedSeats.reduce((total, seat) => total + seat.price, 0);
@@ -224,7 +188,6 @@
    * Handle booking completion
    */
   const handleBooking = () => {
-    // Validation: Check if any seats are selected
     if (selectedSeats.length === 0) {
       alert('Please select at least one seat to book.');
       return;
@@ -234,7 +197,6 @@
     setSeats((prevSeats) => {
       return prevSeats.map((row) => {
         return row.map((seat) => {
-          // Check if this seat is in selectedSeats
           const isSelected = selectedSeats.some((s) => s.id === seat.id);
           if (isSelected) {
             return {
@@ -260,117 +222,62 @@
       timestamp: new Date().toISOString()
     };
 
-    // Call parent callback
     onBookingComplete(bookingData);
 
-    // Show success message
     const seatCount = selectedSeats.length;
     const total = getTotalPrice();
     alert(`Successfully booked ${seatCount} seat(s) for ${currency}${total}!`);
 
-    // Clear selection
     setSelectedSeats([]);
   };
 
   /**
    * Get appropriate className for seat based on its state
-   * @param {Object} seat - Seat object with type, status, selected properties
-   * @returns {string} - Complete className string for the seat
    */
   const getSeatClassName = (seat) => {
-    // Base classes for all seats
     const baseClasses = 'w-8 h-8 sm:w-10 sm:h-10 lg:w-12 lg:h-12 m-0.5 rounded-t-lg border-2 cursor-pointer transition-all duration-200 flex items-center justify-center text-xs sm:text-sm font-bold';
 
-    // If seat is booked
     if (seat.status === 'booked') {
       return `${baseClasses} bg-gray-300 border-gray-400 text-gray-600 cursor-not-allowed`;
     }
 
-    // If seat is selected
     if (seat.selected) {
       return `${baseClasses} bg-green-500 border-green-600 text-white transform scale-110`;
     }
 
-    // Available seat - use seat type color with hover effect
     const colorClasses = getColorClass(seat.color);
     return `${baseClasses} ${colorClasses.bg} ${colorClasses.border} ${colorClasses.text} hover:scale-105`;
   };
 
   /**
-   * Get appropriate className for seat based on its state
-   * @param {Object} seat - Seat object with type, status, selected properties
-   * @returns {string} - Complete className string for the seat
-   */
-  const getSeatClassName = (seat) => {
-    // Base classes for all seats
-    const baseClasses = 'w-8 h-8 sm:w-10 sm:h-10 lg:w-12 lg:h-12 m-0.5 rounded-t-lg border-2 cursor-pointer transition-all duration-200 flex items-center justify-center text-xs sm:text-sm font-bold';
-
-    // If seat is booked
-    if (seat.status === 'booked') {
-      return `${baseClasses} bg-gray-300 border-gray-400 text-gray-600 cursor-not-allowed`;
-    }
-
-    // If seat is selected
-    if (seat.selected) {
-      return `${baseClasses} bg-green-500 border-green-600 text-white transform scale-110`;
-    }
-
-    // Available seat - use seat type color with hover effect
-    const colorClasses = getColorClass(seat.color);
-    return `${baseClasses} ${colorClasses.bg} ${colorClasses.border} ${colorClasses.text} hover:scale-105`;
-  };
-
-  /**
    * Render a section of seats in a row
-   * @param {Array} seatRow - Array of seat objects for the row
-   * @param {number} startIndex - Start index of the section
-   * @param {number} endIndex - End index of the section
-   * @param {number} rowIndex - Row index for key generation
-   * @returns {JSX.Element[]} - Array of seat elements
    */
   const renderSeatSection = (seatRow, startIndex, endIndex, rowIndex) => {
     return seatRow.slice(startIndex, endIndex).map((seat, index) => {
       const seatNumber = startIndex + index + 1;
-<<<<<<< HEAD
-      const seatInfo = `Seat ${seat.id} - ${seat.type} - ${currency}${seat.price}`;
-      const statusText = seat.status === 'booked' ? 'Booked' : seat.selected ? 'Selected' : 'Available';
-      const ariaLabel = `${seatInfo} - ${statusText}`;
-=======
       const seatIndex = startIndex + index;
       const seatInfo = `Seat ${seat.id} - ${seat.type} - ${currency}${seat.price}`;
       const statusText = seat.status === 'booked' ? 'Booked' : seat.selected ? 'Selected' : 'Available';
       const ariaLabel = `${seatInfo} - ${statusText}`;
       const className = getSeatClassName(seat);
 
-      /**
-       * Handle keyboard events for accessibility
-       * @param {KeyboardEvent} e - Keyboard event
-       */
       const handleKeyDown = (e) => {
         if (e.key === 'Enter' || e.key === ' ') {
           e.preventDefault();
           handleSeatClick(rowIndex, seatIndex);
         }
       };
->>>>>>> 08b7b737
 
       return (
         <div
           key={seat.id}
-<<<<<<< HEAD
-          className={getSeatClassName(seat)}
-=======
           className={className}
->>>>>>> 08b7b737
           title={seatInfo}
           aria-label={ariaLabel}
           role="button"
           tabIndex={seat.status === 'booked' ? -1 : 0}
-<<<<<<< HEAD
-=======
           onClick={() => handleSeatClick(rowIndex, seatIndex)}
           onKeyDown={handleKeyDown}
->>>>>>> 08b7b737
         >
           {seatNumber}
         </div>
@@ -378,12 +285,9 @@
     });
   };
 
-
   return (
     <div className="min-h-screen bg-gray-50 py-8 px-4">
-      {/* Main Container - Centered with max width */}
       <div className="max-w-6xl mx-auto">
-
         {/* Title Section */}
         <div className="text-center mb-12">
           <h1 className="text-4xl md:text-5xl font-bold text-gray-900 mb-3">
@@ -396,7 +300,6 @@
 
         {/* Cinema Screen */}
         <div className="flex flex-col items-center mb-16">
-          {/* Screen visual - curved gradient */}
           <div className="w-full max-w-4xl mb-4">
             <div className="h-2 bg-gradient-to-r from-gray-300 via-gray-100 to-gray-300 rounded-t-full shadow-lg transform perspective-1000"
                  style={{
@@ -405,8 +308,6 @@
                  }}>
             </div>
           </div>
-
-          {/* Screen Label */}
           <div className="text-sm font-medium text-gray-500 tracking-widest">
             SCREEN
           </div>
@@ -423,33 +324,26 @@
 
                 return (
                   <div key={rowLetter} className="flex items-center gap-2">
-                    {/* Row Letter */}
                     <div className="w-8 text-center font-bold text-gray-600 text-sm">
                       {rowLetter}
                     </div>
 
-                    {/* First Section - Before first aisle */}
                     <div className="flex gap-1">
                       {renderSeatSection(seatRow, 0, firstAisle, rowIndex)}
                     </div>
 
-                    {/* First Aisle */}
                     <div className="w-6 md:w-8"></div>
 
-                    {/* Second Section - Between aisles */}
                     <div className="flex gap-1">
                       {renderSeatSection(seatRow, firstAisle, secondAisle, rowIndex)}
                     </div>
 
-                    {/* Second Aisle */}
                     <div className="w-6 md:w-8"></div>
 
-                    {/* Third Section - After second aisle */}
                     <div className="flex gap-1">
                       {renderSeatSection(seatRow, secondAisle, layout.seatsPerRow, rowIndex)}
                     </div>
 
-                    {/* Row Letter (right side) */}
                     <div className="w-8 text-center font-bold text-gray-600 text-sm">
                       {rowLetter}
                     </div>
@@ -464,7 +358,6 @@
         <div className="flex justify-center mt-8 mb-6">
           <div className="bg-white p-4 rounded-lg shadow-sm">
             <div className="flex flex-wrap items-center justify-center gap-6">
-              {/* Seat Type Indicators */}
               {Object.entries(seatTypes).map(([type, config], index) => {
                 const color = COLORS[index % COLORS.length];
                 const colorClasses = getColorClass(color);
@@ -481,13 +374,11 @@
                 );
               })}
 
-              {/* Selected Indicator */}
               <div className="flex items-center">
                 <div className="w-8 h-8 border-2 rounded-t-lg mr-2 bg-green-500 border-green-600"></div>
                 <span className="text-sm font-medium text-gray-700">Selected</span>
               </div>
 
-              {/* Booked Indicator */}
               <div className="flex items-center">
                 <div className="w-8 h-8 border-2 rounded-t-lg mr-2 bg-gray-300 border-gray-400"></div>
                 <span className="text-sm font-medium text-gray-700">Booked</span>
@@ -505,7 +396,6 @@
               <p className="text-sm text-gray-500">No seats selected</p>
             ) : (
               <div className="space-y-3">
-                {/* Selected Seats */}
                 <div>
                   <span className="text-sm font-medium text-gray-700">Selected Seats: </span>
                   <span className="text-sm text-gray-900">
@@ -513,13 +403,11 @@
                   </span>
                 </div>
 
-                {/* Number of Seats */}
                 <div>
                   <span className="text-sm font-medium text-gray-700">Number of Seats: </span>
                   <span className="text-sm text-gray-900">{selectedSeats.length}</span>
                 </div>
 
-                {/* Total */}
                 <div className="pt-2 border-t border-gray-300">
                   <span className="text-base font-bold text-gray-700">Total: </span>
                   <span className="text-2xl font-bold text-green-600">
@@ -551,13 +439,11 @@
             }
           </button>
         </div>
-
       </div>
     </div>
   );
 }
 
-// PropTypes for type checking
 CinemaSeatBooking.propTypes = {
   layout: PropTypes.shape({
     rows: PropTypes.number.isRequired,
